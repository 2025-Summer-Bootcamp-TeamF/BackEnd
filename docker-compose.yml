version: "3.8"
services:
  backend:
    build:
      context: .
      dockerfile: Dockerfile
    container_name: backend
    ports:
<<<<<<< HEAD
      - "8000:8000"
=======
      - "3000:3000"
    env_file:
      - .env
>>>>>>> 7f517525
    environment:
      - NODE_ENV=development
      - POSTGRES_HOST=postgres
      - POSTGRES_PORT=5432
<<<<<<< HEAD
      - POSTGRES_USER=myuser
      - POSTGRES_PASSWORD=mypassword
      - POSTGRES_DB=mydb
=======
      - POSTGRES_USER=teamF
      - POSTGRES_PASSWORD=2025
      - POSTGRES_DB=teamFdb
      - GOOGLE_API_KEY=${GOOGLE_API_KEY}
>>>>>>> 7f517525
    volumes:
      - .:/app
    depends_on:
      - n8n
      - postgres
<<<<<<< HEAD
    networks:
      - app-network
=======
    command: sh -c "npx prisma generate && npm run dev"
>>>>>>> 7f517525
  n8n:
    image: n8nio/n8n:1.102.0
    container_name: n8n
    ports:
      - "5678:5678"
    environment:
      - N8N_BASIC_AUTH_ACTIVE=true
      - N8N_BASIC_AUTH_USER=admin
      - N8N_BASIC_AUTH_PASSWORD=1234
      - N8N_HOST=localhost
      - N8N_PORT=5678
      - WEBHOOK_URL=http://localhost:5678/
      - N8N_API_ENABLE=true
      - N8N_API_AUTH_ACTIVE=true
      - N8N_API_AUTH_BASIC=false
      - N8N_API_KEY=devkey123
    volumes:
      - ../n8n-data:/home/node/.n8n
    networks:
      - app-network
  postgres:
    image: postgres:15
    container_name: postgres
    environment:
<<<<<<< HEAD
      - POSTGRES_USER=myuser
      - POSTGRES_PASSWORD=mypassword
      - POSTGRES_DB=mydb
=======
      - POSTGRES_USER=teamF
      - POSTGRES_PASSWORD=2025
      - POSTGRES_DB=teamFdb
      - TZ=Asia/Seoul
>>>>>>> 7f517525
    ports:
      - "5432:5432"
    volumes:
      - ./pgdata:/var/lib/postgresql/data
<<<<<<< HEAD
    networks:
      - app-network

  node-exporter:
    image: prom/node-exporter
    container_name: node-exporter
    ports:
      - "9100:9100"
    networks:
      - monitoring
    volumes:
      - /proc:/host/proc:ro
      - /sys:/host/sys:ro
      - /:/host:ro
    command:
      - '--path.procfs=/host/proc'
      - '--path.sysfs=/host/sys'
      - '--path.rootfs=/host'

  prometheus:
    image: prom/prometheus
    container_name: prometheus
    volumes:
      - ./prometheus/prometheus.yml:/etc/prometheus/prometheus.yml
    ports:
      - "9090:9090"
    networks:
      - monitoring

  grafana:
    image: grafana/grafana
    container_name: grafana
    ports:
      - "3000:3000"
    volumes:
      - ./grafana/provisioning:/etc/grafana/provisioning
    networks:
      - monitoring

  cadvisor:
    image: gcr.io/cadvisor/cadvisor:latest
    container_name: cadvisor
    ports:
      - "8080:8080"
    volumes:
      - /:/rootfs:ro
      - /var/run:/var/run:ro
      - /sys:/sys:ro
      - /var/lib/docker/:/var/lib/docker:ro
    networks:
      - monitoring

=======
      - ./initdb:/docker-entrypoint-initdb.d
>>>>>>> 7f517525
volumes:
  n8n-data:
    external: true

networks:
  app-network:
  monitoring:<|MERGE_RESOLUTION|>--- conflicted
+++ resolved
@@ -6,38 +6,25 @@
       dockerfile: Dockerfile
     container_name: backend
     ports:
-<<<<<<< HEAD
       - "8000:8000"
-=======
-      - "3000:3000"
     env_file:
       - .env
->>>>>>> 7f517525
     environment:
       - NODE_ENV=development
       - POSTGRES_HOST=postgres
       - POSTGRES_PORT=5432
-<<<<<<< HEAD
       - POSTGRES_USER=myuser
       - POSTGRES_PASSWORD=mypassword
       - POSTGRES_DB=mydb
-=======
-      - POSTGRES_USER=teamF
-      - POSTGRES_PASSWORD=2025
-      - POSTGRES_DB=teamFdb
-      - GOOGLE_API_KEY=${GOOGLE_API_KEY}
->>>>>>> 7f517525
     volumes:
       - .:/app
     depends_on:
       - n8n
       - postgres
-<<<<<<< HEAD
     networks:
-      - app-network
-=======
+      - app-network    
     command: sh -c "npx prisma generate && npm run dev"
->>>>>>> 7f517525
+
   n8n:
     image: n8nio/n8n:1.102.0
     container_name: n8n
@@ -62,21 +49,15 @@
     image: postgres:15
     container_name: postgres
     environment:
-<<<<<<< HEAD
-      - POSTGRES_USER=myuser
-      - POSTGRES_PASSWORD=mypassword
-      - POSTGRES_DB=mydb
-=======
       - POSTGRES_USER=teamF
       - POSTGRES_PASSWORD=2025
       - POSTGRES_DB=teamFdb
       - TZ=Asia/Seoul
->>>>>>> 7f517525
     ports:
       - "5432:5432"
     volumes:
       - ./pgdata:/var/lib/postgresql/data
-<<<<<<< HEAD
+      - ./initdb:/docker-entrypoint-initdb.d
     networks:
       - app-network
 
@@ -129,9 +110,6 @@
     networks:
       - monitoring
 
-=======
-      - ./initdb:/docker-entrypoint-initdb.d
->>>>>>> 7f517525
 volumes:
   n8n-data:
     external: true
