--- conflicted
+++ resolved
@@ -1669,7 +1669,6 @@
 
 /**
  * @swagger
-<<<<<<< HEAD
  * /api/videos/{video_id}/comments:
  *   get:
  *     summary: 모든 댓글 조회
@@ -1753,8 +1752,7 @@
 
 /**
  * @swagger
-=======
->>>>>>> a6598370
+
  * /api/videos/{video_id}/comments/filter/status/{job_id}:
  *   get:
  *     summary: 댓글 필터링 작업 상태 확인!
