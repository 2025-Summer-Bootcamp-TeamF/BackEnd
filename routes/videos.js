/*
  [Videos 관련 엔드포인트]
  POST   /api/videos/:video_id/comments/analysis   - 유튜브 댓글 분석 요청 (n8n 연동)
  GET    /api/videos/:video_id/comments/summary    - 감정 요약 이력 전체 조회
  POST   /api/videos/:video_id/comments/classify   - 유튜브 댓글 분류 및 저장 (n8n 연동)
  GET    /api/videos/:video_id/comments/ratio      - 긍/부정 비율 그래프 데이터 조회
  DELETE /api/videos/:video_id/comments            - 여러 댓글 삭제 (YouTube 숨김 + DB 삭제)
  PUT    /api/videos/:video_id/comments            - 여러 댓글 comment_type 수정 (0,1→2 / 2→1)
*/

const express = require('express');
const axios = require('axios');
const pool = require('../db');
const router = express.Router();
const { authenticateToken } = require('../middleware/auth');

// 댓글 긍정 비율 계산 함수
async function calculatePositiveRatio(video_id, pool) {
  // comment_type: 1(긍정), 2(부정), 0(중립, 계산 제외)
  const result = await pool.query(
    'SELECT comment_type FROM "Comment" WHERE video_id = $1 AND is_filtered = false AND (comment_type = 1 OR comment_type = 2)',
    [video_id]
  );
  const comments = result.rows;
  if (comments.length === 0) return null;
  const positive = comments.filter(c => c.comment_type === 1).length;
  // 소수점 첫째자리까지 (예: 62.5)
  return Math.round((positive / comments.length) * 1000) / 10;
}

// 댓글 분석 API
router.post('/videos/:video_id/comments/analysis', async (req, res) => {
  const { video_id } = req.params;

  try {
    // n8n Webhook URL로 POST 요청
    const n8nRes = await axios.post('http://n8n:5678/webhook/comments-analysis', {
      video_id
    });

    // n8n에서 받은 결과의 summary 필드 또는 전체 결과를 JSON 문자열로 저장
    const summary = n8nRes.data.summary || JSON.stringify(n8nRes.data);

    // 긍정 비율 계산
    const positive_ratio = await calculatePositiveRatio(video_id, pool);

    // DB에 저장
    const insertQuery = `
      INSERT INTO "Comment_summary" (video_id, summary, positive_ratio, created_at)
      VALUES ($1, $2, $3, NOW())
      RETURNING *;
    `;
    const result = await pool.query(insertQuery, [video_id, summary, positive_ratio]);

    // 저장된 결과를 클라이언트에 반환
    res.status(200).json({ success: true, data: result.rows[0] });
  } catch (error) {
    console.error('n8n 분석 요청/DB 저장 실패:', error.message);
    res.status(500).json({ error: '댓글 분석 저장 실패' });
  }
});

<<<<<<< HEAD
// 긍정적 댓글만 조회하는 API
router.get('/videos/:video_id/comments/positive', async (req, res) => {
  const { video_id } = req.params;
  try {
    const selectQuery = `
      SELECT * FROM "Comment"
      WHERE video_id = $1 AND sentiment = 'positive';
    `;
    const result = await pool.query(selectQuery, [video_id]);
    res.status(200).json({ success: true, data: result.rows });
  } catch (error) {
    console.error('긍정 댓글 조회 실패:', error.message);
    res.status(500).json({ error: '긍정 댓글 조회 실패' });
  }
});

// 부정적 댓글만 조회하는 API
router.get('/videos/:video_id/comments/negative', async (req, res) => {
  const { video_id } = req.params;
  try {
    const selectQuery = `
      SELECT * FROM "Comment"
      WHERE video_id = $1 AND sentiment = 'negative';
    `;
    const result = await pool.query(selectQuery, [video_id]);
    res.status(200).json({ success: true, data: result.rows });
  } catch (error) {
    console.error('부정 댓글 조회 실패:', error.message);
    res.status(500).json({ error: '부정 댓글 조회 실패' });
  }
});

// 로그인한 사용자의 채널의 최근 5개 영상의 최신 스냅샷 정보 조회 API
router.get('/videos/watches', authenticateToken, async (req, res) => {
  const { channel_id } = req.query;
  if (!channel_id) {
    return res.status(400).json({ success: false, message: 'channel_id is required' });
  }
  try {
    // 유저의 채널 id 조회
    const channelQuery = `
      SELECT id FROM "Channel" WHERE id = $1 AND user_id = $2 AND is_deleted = false
    `;
    const channelResult = await pool.query(channelQuery, [channel_id, req.user.id]);
    if (channelResult.rows.length === 0) {
      return res.status(404).json({ success: false, message: 'No channel found for this user' });
    }
    const channelId = channelResult.rows[0].id;
    // 최근 5개 영상 조회
    const videoQuery = `
      SELECT v.id, v.video_name, v.upload_date
      FROM "Video" v
      WHERE v.channel_id = $1 AND v.is_deleted = false
      ORDER BY v.created_at DESC
      LIMIT 5
    `;
    const videoResult = await pool.query(videoQuery, [channelId]);
    const videos = videoResult.rows;
    if (videos.length === 0) {
      return res.status(200).json({ success: true, data: [] });
    }
    // 각 영상별 최신 스냅샷 조회
    const snapshots = [];
    for (const video of videos) {
      const snapshotQuery = `
        SELECT view_count
        FROM "Video_snapshot"
        WHERE video_id = $1 AND is_deleted = false
        ORDER BY created_at DESC
        LIMIT 1
      `;
      const snapshotResult = await pool.query(snapshotQuery, [video.id]);
      const snapshot = snapshotResult.rows[0] || {};
      snapshots.push({
        videoId: video.id,
        title: video.video_name,
        viewCount: snapshot.view_count ?? 0,
        uploadDate: video.upload_date
      });
    }
    res.status(200).json({ success: true, data: snapshots });
  } catch (error) {
    console.error('영상별 조회수/스냅샷 조회 실패:', error.message);
    res.status(500).json({ error: '영상별 조회수/스냅샷 조회 실패' });
  }
});

// 영상별 좋아요 참여율 가져오기 API
router.get('/videos/likes', authenticateToken, async (req, res) => {
  const { channel_id } = req.query;
  if (!channel_id) {
    return res.status(400).json({ success: false, message: 'channel_id is required' });
  }
  try {
    // 유저의 채널 id 검사
    const channelQuery = `
      SELECT id FROM "Channel" WHERE id = $1 AND user_id = $2 AND is_deleted = false
    `;
    const channelResult = await pool.query(channelQuery, [channel_id, req.user.id]);
    if (channelResult.rows.length === 0) {
      return res.status(404).json({ success: false, message: 'No channel found for this user' });
    }
    // 최근 5개 영상 조회
    const videoQuery = `
      SELECT v.id, v.video_name, v.upload_date
      FROM "Video" v
      WHERE v.channel_id = $1 AND v.is_deleted = false
      ORDER BY v.created_at DESC
      LIMIT 5
    `;
    const videoResult = await pool.query(videoQuery, [channel_id]);
    const videos = videoResult.rows;
    if (videos.length === 0) {
      return res.status(200).json({ success: true, data: [] });
    }
    // 각 영상별 최신 스냅샷에서 좋아요, 조회수, 댓글수, 참여율 계산
    const results = [];
    for (const video of videos) {
      const snapshotQuery = `
        SELECT like_count, view_count, comment_count
        FROM "Video_snapshot"
        WHERE video_id = $1 AND is_deleted = false
        ORDER BY created_at DESC
        LIMIT 1
      `;
      const snapshotResult = await pool.query(snapshotQuery, [video.id]);
      const snapshot = snapshotResult.rows[0] || {};
      const likeCount = snapshot.like_count ?? 0;
      const viewCount = snapshot.view_count ?? 0;
      const commentCount = snapshot.comment_count ?? 0;
      // 좋아요 참여율 계산 (조회수 0이면 0%)
      const likeRate = viewCount > 0 ? ((likeCount / viewCount) * 100).toFixed(2) + '%' : '0.00%';
      results.push({
        videoId: video.id,
        title: video.video_name,
        likeCount,
        viewCount,
        commentCount,
        likeRate,
        uploadDate: video.upload_date
      });
    }
    res.status(200).json({ success: true, data: results });
  } catch (error) {
    console.error('영상별 좋아요 참여율 조회 실패:', error.message);
    res.status(500).json({ error: '영상별 좋아요 참여율 조회 실패' });
  }
});
// 영상별 댓글 참여율 가져오기 API
router.get('/videos/comments', authenticateToken, async (req, res) => {
  const { channel_id } = req.query;
  if (!channel_id) {
    return res.status(400).json({ success: false, message: 'channel_id is required' });
  }
  try {
    // 유저의 채널 id 검사
    const channelQuery = `
      SELECT id FROM "Channel" WHERE id = $1 AND user_id = $2 AND is_deleted = false
    `;
    const channelResult = await pool.query(channelQuery, [channel_id, req.user.id]);
    if (channelResult.rows.length === 0) {
      return res.status(404).json({ success: false, message: 'No channel found for this user' });
    }
    // 최근 5개 영상 조회
    const videoQuery = `
      SELECT v.id, v.video_name, v.upload_date
      FROM "Video" v
      WHERE v.channel_id = $1 AND v.is_deleted = false
      ORDER BY v.created_at DESC
      LIMIT 5
    `;
    const videoResult = await pool.query(videoQuery, [channel_id]);
    const videos = videoResult.rows;
    if (videos.length === 0) {
      return res.status(200).json({ success: true, data: [] });
    }
    // 각 영상별 최신 스냅샷에서 댓글수, 조회수, 참여율 계산
    const results = [];
    for (const video of videos) {
      const snapshotQuery = `
        SELECT comment_count, view_count
        FROM "Video_snapshot"
        WHERE video_id = $1 AND is_deleted = false
        ORDER BY created_at DESC
        LIMIT 1
      `;
      const snapshotResult = await pool.query(snapshotQuery, [video.id]);
      const snapshot = snapshotResult.rows[0] || {};
      const commentCount = snapshot.comment_count ?? 0;
      const viewCount = snapshot.view_count ?? 0;
      // 댓글 참여율 계산 (조회수 0이면 0%)
      const commentRate = viewCount > 0 ? ((commentCount / viewCount) * 100).toFixed(2) + '%' : '0.00%';
      results.push({
        videoId: video.id,
        title: video.video_name,
        commentCount,
        viewCount,
        commentRate,
        uploadDate: video.upload_date
      });
    }
    res.status(200).json({ success: true, data: results });
  } catch (error) {
    console.error('영상별 댓글 참여율 조회 실패:', error.message);
    res.status(500).json({ error: '영상별 댓글 참여율 조회 실패' });
  }
});

=======
// 감정 요약 이력 전체 조회 API
router.get('/videos/:video_id/comments/summary', async (req, res) => {
  const { video_id } = req.params;
  try {
    const result = await pool.query(
      'SELECT * FROM "Comment_summary" WHERE video_id = $1 AND is_deleted = false ORDER BY created_at DESC',
      [video_id]
    );
    res.status(200).json({ success: true, data: result.rows });
  } catch (error) {
    console.error('감정 요약 이력 조회 실패:', error.message);
    res.status(500).json({ error: '감정 요약 이력 조회 실패' });
  }
});

// 댓글 분류 및 저장 API
router.post('/videos/:video_id/comments/classify', async (req, res) => {
  const { video_id } = req.params;
  const apiKey = process.env.GOOGLE_API_KEY;
  if (!apiKey) {
    return res.status(500).json({ error: 'YouTube API KEY가 설정되어 있지 않습니다.' });
  }
  try {
    // 1. DB에서 기존 comment_classified_at 값 조회
    const videoResult = await pool.query(
      'SELECT comment_classified_at FROM "Video" WHERE id = $1',
      [video_id]
    );
    const comment_classified_at = videoResult.rows[0]?.comment_classified_at;

    // 2. n8n에 전달
    const n8nRes = await axios.post('http://n8n:5678/webhook/comments-classify', {
      video_id,
      comment_classified_at
    });
    console.log('[n8n raw response]', n8nRes.data);

    // 2. n8n 응답 파싱
    let output = n8nRes.data.output;
    if (output === undefined) {
      output = n8nRes.data;
    }
    console.log('[n8n output]', output);

    const comments = output.comments || output; // output이 배열이면 그대로 사용
    const results = [];
    for (const c of comments) {
      // c: { id, text, comment_type }
      // 3. YouTube API로 댓글 메타데이터 조회
      const url = `https://www.googleapis.com/youtube/v3/comments?id=${c.id}&part=snippet&key=${apiKey}`;
      let meta;
      try {
        const ytRes = await axios.get(url);
        const item = ytRes.data.items[0]?.snippet;
        if (!item) {
          console.warn(`[YouTube API] 댓글 메타데이터 없음: id=${c.id}`);
          continue;
        }
        meta = {
          author_name: item.authorDisplayName,
          author_id: item.authorChannelId?.value || null,
          comment: c.text, // n8n에서 받은 text 사용
          comment_date: item.publishedAt,
          is_parent: !item.parentId, // parentId 없으면 최상위
        };
        console.log(`[YouTube API] 댓글 메타데이터 조회 성공: id=${c.id}`);
      } catch (err) {
        console.error(`[YouTube API] 댓글 메타데이터 조회 실패: id=${c.id}, error=${err.message}`);
        continue; // 해당 댓글 정보 못 가져오면 skip
      }
      // 4. DB 저장
      try {
        const insertQuery = `
          INSERT INTO "Comment" (
            youtube_comment_id, author_name, author_id, comment, comment_type, comment_date, is_parent, video_id, created_at, updated_at, is_filtered
          ) VALUES ($1,$2,$3,$4,$5,$6,$7,$8,NOW(),NOW(),false)
          ON CONFLICT (youtube_comment_id) DO UPDATE SET
            author_name = EXCLUDED.author_name,
            author_id = EXCLUDED.author_id,
            comment = EXCLUDED.comment,
            comment_type = EXCLUDED.comment_type,
            comment_date = EXCLUDED.comment_date,
            is_parent = EXCLUDED.is_parent,
            video_id = EXCLUDED.video_id,
            updated_at = NOW(),
            is_filtered = EXCLUDED.is_filtered
          RETURNING *;
        `;
        const values = [
          c.id,               // youtube_comment_id (문자열)
          meta.author_name,
          meta.author_id,
          meta.comment,
          c.comment_type, // 정수형 그대로 저장
          meta.comment_date,
          meta.is_parent,
          video_id
        ];
        const result = await pool.query(insertQuery, values);
        if (result.rows[0]) {
          console.log(`[DB] 댓글 저장 성공: id=${c.id}`);
          results.push(result.rows[0]);
        } else {
          console.warn(`[DB] 댓글 저장: 중복 또는 저장 안됨 (id=${c.id})`);
        }
      } catch (dbErr) {
        console.error(`[DB] 댓글 저장 실패: id=${c.id}, error=${dbErr.message}`);
      }
    }
    // 댓글 저장 후 Video 테이블의 comment_classified_at 업데이트 (저장된 댓글이 있을 때만)
    if (results.length > 0) {
      try {
        await pool.query(
          'UPDATE "Video" SET comment_classified_at = NOW() WHERE id = $1',
          [video_id]
        );
        console.log(`[DB] Video.comment_classified_at 업데이트 완료: video_id=${video_id}`);
      } catch (err) {
        console.error(`[DB] Video.comment_classified_at 업데이트 실패: video_id=${video_id}, error=${err.message}`);
      }
    } else {
      console.log(`[DB] 저장된 댓글이 없어 comment_classified_at을 업데이트하지 않음: video_id=${video_id}`);
    }
    res.status(200).json({ success: true, data: results });
  } catch (error) {
    console.error('[전체] 댓글 분류/저장 실패:', error.message, error);
    res.status(500).json({ error: '댓글 분류 저장 실패' });
  }
});

// 긍/부정 비율 그래프 데이터 API
router.get('/videos/:video_id/comments/ratio', async (req, res) => {
  const { video_id } = req.params;
  try {
    const positive_ratio = await calculatePositiveRatio(video_id, pool);
    res.status(200).json({ success: true, positive_ratio });
  } catch (error) {
    res.status(500).json({ error: '긍/부정 비율 계산 실패' });
  }
});

// 여러 댓글 삭제 (DB + YouTube)
router.delete('/videos/:video_id/comments', async (req, res) => {
  const { video_id } = req.params;
  const { comment_ids, youtube_access_token } = req.body;

  if (!Array.isArray(comment_ids) || comment_ids.length === 0) {
    return res.status(400).json({ error: '삭제할 댓글 ID가 필요합니다.' });
  }
  if (!youtube_access_token) {
    return res.status(400).json({ error: 'YouTube access token이 필요합니다.' });
  }

  let dbDeleted = 0;
  let youtubeDeleted = 0;
  let errors = [];

  for (const commentId of comment_ids) {
    // 1. YouTube API로 숨김(거부) 처리
    try {
      await axios.post(
        `https://www.googleapis.com/youtube/v3/comments/setModerationStatus`,
        null, // POST body 없음
        {
          params: {
            id: commentId,
            moderationStatus: 'rejected',
          },
          headers: {
            Authorization: `Bearer ${youtube_access_token}`,
          },
        }
      );
      youtubeDeleted++;
    } catch (err) {
      errors.push({ commentId, error: 'YouTube 숨김(거부) 실패', detail: err.response?.data || err.message });
      continue; // 유튜브 숨김 실패 시 DB도 삭제하지 않음
    }

    // 2. DB에서 hard delete
    try {
      await pool.query(
        `DELETE FROM "Comment" WHERE video_id = $1 AND youtube_comment_id = $2`,
        [video_id, commentId]
      );
      dbDeleted++;
    } catch (err) {
      errors.push({ commentId, error: 'DB 삭제 실패', detail: err.message });
    }
  }

  res.status(200).json({
    success: true,
    youtubeDeleted,
    dbDeleted,
    errors,
  });
});

// 여러 댓글 comment_type 수정
router.put('/videos/:video_id/comments', async (req, res) => {
  const { video_id } = req.params;
  const { comment_ids } = req.body;

  if (!Array.isArray(comment_ids) || comment_ids.length === 0) {
    return res.status(400).json({ error: '수정할 댓글 ID가 필요합니다.' });
  }

  let updated = 0;
  let errors = [];

  for (const commentId of comment_ids) {
    try {
      // 1. 댓글 유효성 검사 (해당 영상에 존재하는지)
      const check = await pool.query(
        'SELECT comment_type FROM "Comment" WHERE video_id = $1 AND youtube_comment_id = $2',
        [video_id, commentId]
      );
      if (check.rows.length === 0) {
        errors.push({ commentId, error: '댓글이 존재하지 않음' });
        continue;
      }
      const currentType = check.rows[0].comment_type;
      let newType;
      if (currentType === 0 || currentType === 1) {
        newType = 2;
      } else if (currentType === 2) {
        newType = 1;
      } else {
        errors.push({ commentId, error: '알 수 없는 comment_type' });
        continue;
      }
      // 2. comment_type 업데이트
      await pool.query(
        'UPDATE "Comment" SET comment_type = $1 WHERE video_id = $2 AND youtube_comment_id = $3',
        [newType, video_id, commentId]
      );
      updated++;
    } catch (err) {
      errors.push({ commentId, error: 'DB 수정 실패', detail: err.message });
    }
  }

  res.status(200).json({
    success: true,
    updated,
    errors,
  });
});
>>>>>>> 37a245a7

module.exports = router; <|MERGE_RESOLUTION|>--- conflicted
+++ resolved
@@ -60,7 +60,6 @@
   }
 });
 
-<<<<<<< HEAD
 // 긍정적 댓글만 조회하는 API
 router.get('/videos/:video_id/comments/positive', async (req, res) => {
   const { video_id } = req.params;
@@ -269,7 +268,6 @@
   }
 });
 
-=======
 // 감정 요약 이력 전체 조회 API
 router.get('/videos/:video_id/comments/summary', async (req, res) => {
   const { video_id } = req.params;
@@ -519,6 +517,5 @@
     errors,
   });
 });
->>>>>>> 37a245a7
 
 module.exports = router; 