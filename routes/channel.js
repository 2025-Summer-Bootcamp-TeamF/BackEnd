--- conflicted
+++ resolved
@@ -144,10 +144,7 @@
   }
 });
 
-<<<<<<< HEAD
-
-=======
->>>>>>> e1407f60
+
 /**
  * @swagger
  * /channel/avg-views:
@@ -848,7 +845,7 @@
   }
 });
 
-<<<<<<< HEAD
+
 /**
  * @swagger
  * /api/channel/categories/{category_id}/videos:
@@ -994,6 +991,4 @@
   }
 });
 
-=======
->>>>>>> e1407f60
 module.exports = router; 